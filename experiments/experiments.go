// Copyright (c) 2019, Sylabs Inc. All rights reserved.
// This software is licensed under a 3-clause BSD license. Please consult the
// LICENSE.md file distributed with the sources of this project regarding your
// rights to use or distribute this software.

package experiments

import (
	"bytes"
	"context"
	"fmt"
	"io"
	"io/ioutil"
	"log"
	"os"
	"os/exec"
	"path"
	"path/filepath"
	"regexp"
	"strings"
	"time"
)

// SysConfig captures some system configuration aspects that are necessary
// to run experiments
type SysConfig struct {
	ConfigFile     string // Path to the configuration file describing experiments
	BinPath        string // Path to the current binary
	CurPath        string // Current path
	EtcDir         string // Path to the directory with the configuration files
	TemplateDir    string // Where the template are
	SedBin         string // Path to the sed binary
	SingularityBin string // Path to the singularity binary
	OutputFile     string // Path the output file
	NetPipe        bool   // Execute NetPipe as test
	OfiCfgFile     string // Absolute path to the OFI configuration file
	Ifnet          string // Network interface to use (e.g., required to setup OFI)
}

type mpiConfig struct {
	mpiImplm        string // MPI implementation ID (e.g., OMPI, MPICH)
	mpiVersion      string // Version of the MPI implementation to use
	url             string // URL to use to download the tarball
	tarball         string
	srcPath         string // Path to the downloaded tarball
	srcDir          string // Where the source has been untared
	buildDir        string // Directory where to compile
	installDir      string // Directory where to install the compiled software
	m4SrcPath       string // Path to the m4 tarball
	autoconfSrcPath string // Path to the autoconf tarball
	automakeSrcPath string // Path to the automake tarball
	libtoolsSrcPath string // Path to the libtools tarball
	defFile         string // Definition file used to create MPI container
	containerPath   string // Path to the container image
	testPath        string // Path to the test to run within the container
}

type compileConfig struct {
	mpiVersionTag string
	mpiURLTag     string
	mpiTarballTag string
	mpiTarArgsTag string
}

// Experiment is a structure that represents the configuration of an experiment
type Experiment struct {
	MPIImplm            string
	VersionHostMPI      string
	URLHostMPI          string
	VersionContainerMPI string
	URLContainerMPI     string
}

// Constants defining the URL types
const (
	fileURL = "file"
	httpURL = "http"
)

// Constants defining the format of the MPI package
const (
	formatBZ2 = "bz2"
	formatGZ  = "gz"
	formatTAR = "tar"
)

// Constants related to Intel MPI
const (
	intelInstallPathPrefix         = "compilers_and_libraries/linux/mpi/intel64"
	intelInstallConfFile           = "silent_install.cfg"
	intelUninstallConfFile         = "silent_uninstall.cfg"
	intelInstallConfFileTemplate   = intelInstallConfFile + ".tmpl"
	intelUninstallConfFileTemplate = intelUninstallConfFile + ".tmpl"
)

const (
	cmdTimeout = 10
)

func detectURLType(url string) string {
	if url[:7] == "file://" {
		return "file"
	}

	if url[:4] == "http" {
		return "http"
	}

	// Unsupported type
	return ""
}

func copyMPITarball(mpiCfg *mpiConfig) error {
	// Some sanity checks
	if mpiCfg.url == "" {
		return fmt.Errorf("invalid parameter(s)")
	}

	// Figure out the name of the file if we do not already have it
	if mpiCfg.tarball == "" {
		mpiCfg.tarball = path.Base(mpiCfg.url)
	}

	targetTarballPath := filepath.Join(mpiCfg.buildDir, mpiCfg.tarball)
	// The begining of the URL starts with 'file://' which we do not want
	err := copyFile(mpiCfg.url[7:], targetTarballPath)
	if err != nil {
		return fmt.Errorf("cannot copy file %s to %s: %s", mpiCfg.url, targetTarballPath, err)
	}

	mpiCfg.srcPath = filepath.Join(mpiCfg.buildDir, mpiCfg.tarball)

	return nil
}

func downloadMPI(mpiCfg *mpiConfig) error {
	log.Println("- Downloading MPI...")

	// Sanity checks
	if mpiCfg.url == "" || mpiCfg.buildDir == "" {
		return fmt.Errorf("invalid parameter(s)")
	}

	// TODO do not assume wget
	binPath, err := exec.LookPath("wget")
	if err != nil {
		return fmt.Errorf("cannot find wget: %s", err)
	}

	var stdout, stderr bytes.Buffer
	cmd := exec.Command(binPath, mpiCfg.url)
	cmd.Dir = mpiCfg.buildDir
	cmd.Stderr = &stderr
	cmd.Stdout = &stdout
	err = cmd.Run()
	if err != nil {
		return fmt.Errorf("command failed: %s - stdout: %s - stderr: %s", err, stdout.String(), stderr.String())
	}

	// FIXME we currently assume that we have one and only one file in the
	// directory This is not a fair assumption, especially while debugging
	// when we do not wipe out the temporary directories
	files, err := ioutil.ReadDir(mpiCfg.buildDir)
	if err != nil {
		return fmt.Errorf("failed to read directory %s: %s", mpiCfg.buildDir, err)
	}
	if len(files) != 1 {
		return fmt.Errorf("inconsistent temporary %s directory, %d files instead of 1", mpiCfg.buildDir, len(files))
	}
	mpiCfg.tarball = files[0].Name()
	mpiCfg.srcPath = filepath.Join(mpiCfg.buildDir, files[0].Name())

	return nil
}

func getMPI(mpiCfg *mpiConfig) error {
	fmt.Println("- Getting MPI...")

	// Sanity checks
	if mpiCfg.url == "" {
		return fmt.Errorf("invalid parameter(s)")
	}

	// Detect the type of URL, e.g., file vs. http*
	urlFormat := detectURLType(mpiCfg.url)
	if urlFormat == "" {
		return fmt.Errorf("impossible to detect type from URL %s", mpiCfg.url)
	}

	switch urlFormat {
	case fileURL:
		err := copyMPITarball(mpiCfg)
		if err != nil {
			return fmt.Errorf("impossible to copy the MPI tarball: %s", err)
		}
	case httpURL:
		err := downloadMPI(mpiCfg)
		if err != nil {
			return fmt.Errorf("impossible to download MPI: %s", err)
		}
	default:
		return fmt.Errorf("impossible to detect URL type: %s", mpiCfg.url)
	}

	return nil
}

func fileExists(path string) bool {
	info, err := os.Stat(path)
	if os.IsNotExist(err) {
		return false
	}
	return !info.IsDir()
}

func detectTarballFormat(filepath string) string {
	if path.Ext(filepath) == ".bz2" {
		return formatBZ2
	}

	if path.Ext(filepath) == ".gz" {
		return formatGZ
	}

	if path.Ext(filepath) == ".tar" {
		return formatTAR
	}

	return ""
}

func unpackMPI(mpiCfg *mpiConfig) error {
	log.Println("- Unpacking MPI...")

	// Sanity checks
	if mpiCfg.srcPath == "" || mpiCfg.buildDir == "" {
		return fmt.Errorf("invalid parameter(s)")
	}

	// Figure out the extension of the tarball
	format := detectTarballFormat(mpiCfg.srcPath)

	if format == "" {
		return fmt.Errorf("failed to detect format of file %s", mpiCfg.srcPath)
	}

	// At the moment we always assume we have to use the tar command
	// (and it is a fair assumption for our current context)
	tarPath, err := exec.LookPath("tar")
	if err != nil {
		return fmt.Errorf("tar is not available: %s", err)
	}

	// Figure out the tar argument based on the format
	tarArg := ""
	switch format {
	case formatBZ2:
		tarArg = "-xjf"
	case formatGZ:
		tarArg = "-xzf"
	case formatTAR:
		tarArg = "-xf"
	default:
		return fmt.Errorf("unsupported format: %s", format)
	}

	// Untar the package
	var stdout, stderr bytes.Buffer
	cmd := exec.Command(tarPath, tarArg, mpiCfg.srcPath)
	cmd.Dir = mpiCfg.buildDir
	cmd.Stderr = &stderr
	cmd.Stdout = &stdout
	err = cmd.Run()
	if err != nil {
		return fmt.Errorf("command failed: %s - stdout: %s - stderr: %s", err, stdout.String(), stderr.String())
	}

	// We do not need the package anymore, delete it
	err = os.Remove(mpiCfg.srcPath)
	if err != nil {
		return fmt.Errorf("failed to delete %s: %s", mpiCfg.srcPath, err)
	}

	// We save the directory created while untaring the tarball
	entries, err := ioutil.ReadDir(mpiCfg.buildDir)
	if err != nil {
		return fmt.Errorf("failed to read directory %s: %s", mpiCfg.buildDir, err)
	}
	if len(entries) != 1 {
		return fmt.Errorf("inconsistent temporary %s directory, %d files instead of 1", mpiCfg.buildDir, len(entries))
	}
	mpiCfg.srcDir = filepath.Join(mpiCfg.buildDir, entries[0].Name())

	return nil
}

func configureMPI(mpiCfg *mpiConfig) error {
	log.Println("- Configuring MPI...")

	// Some sanity checks
	if mpiCfg.srcDir == "" || mpiCfg.installDir == "" {
		return fmt.Errorf("invalid parameter(s)")
	}

	// If the source code does not have a configure file, we simply skip the step
	configurePath := filepath.Join(mpiCfg.srcDir, "configure")
	if !fileExists(configurePath) {
		fmt.Printf("-> %s does not exist, skipping the configuration step\n", configurePath)
		return nil
	}

	var stdout, stderr bytes.Buffer
	cmd := exec.Command("./configure", "--prefix="+mpiCfg.installDir)
	cmd.Dir = mpiCfg.srcDir
	cmd.Stderr = &stderr
	cmd.Stdout = &stdout
	err := cmd.Run()
	if err != nil {
		return fmt.Errorf("command failed: %s - stdout: %s - stderr: %s", err, stdout.String(), stderr.String())
	}

	return nil
}

<<<<<<< HEAD
func compileMPI(mpiCfg *mpiConfig) error {
	log.Println("- Compiling MPI...")

=======
func runMake(mpiCfg *mpiConfig) error {
>>>>>>> 40df4e78
	// Some sanity checks
	if mpiCfg.srcDir == "" {
		return fmt.Errorf("invalid parameter(s)")
	}

	// Because some packages are not as well implemented as they should,
	// we first run 'make -j4' and then 'make install'
	var stdout, stderr bytes.Buffer

	cmd := exec.Command("make", "-j", "4")
	cmd.Dir = mpiCfg.srcDir
	cmd.Stderr = &stderr
	cmd.Stdout = &stdout
	err := cmd.Run()
	if err != nil {
		return fmt.Errorf("command failed: %s - stdout: %s - stderr: %s", err, stdout.String(), stderr.String())
	}

	cmd = exec.Command("make", "install")
	cmd.Dir = mpiCfg.srcDir
	cmd.Stderr = &stderr
	cmd.Stdout = &stdout
	err = cmd.Run()
	if err != nil {
		return fmt.Errorf("command failed: %s - stdout: %s - stderr: %s", err, stdout.String(), stderr.String())
	}

	return nil
}

func setupIntelInstallScript(mpiCfg *mpiConfig, sysCfg *SysConfig) error {
	// Copy silent script templates to install Intel MPI
	intelSilentInstallTemplate := filepath.Join(sysCfg.TemplateDir, "intel", intelInstallConfFileTemplate)
	intelSilentInstallConfig := filepath.Join(mpiCfg.srcDir, intelInstallConfFile)
	fmt.Printf("Copying %s to %s\n", intelSilentInstallTemplate, intelSilentInstallConfig)
	err := copyFile(intelSilentInstallTemplate, intelSilentInstallConfig)
	if err != nil {
		return fmt.Errorf("failed to copy %s to %s: %s", intelSilentInstallTemplate, intelSilentInstallConfig, err)
	}

	intelSilentUninstallTemplate := filepath.Join(sysCfg.TemplateDir, "intel", intelUninstallConfFileTemplate)
	intelSilentUninstallConfig := filepath.Join(mpiCfg.srcDir, intelUninstallConfFile)
	err = copyFile(intelSilentUninstallTemplate, intelSilentUninstallConfig)
	if err != nil {
		return fmt.Errorf("failed to copy %s to %s: %s", intelSilentUninstallTemplate, intelSilentUninstallConfig, err)
	}

	// Update the templates
	err = updateIntelTemplates(mpiCfg, sysCfg)
	if err != nil {
		return fmt.Errorf("unable to update Intel templates: %s", err)
	}

	return nil
}

func runIntelScript(mpiCfg *mpiConfig, sysCfg *SysConfig, phase string) error {
	var configFile string

	fmt.Printf("Running %s script...\n", phase)

	switch phase {
	case "install":
		configFile = intelInstallConfFile
	case "uninstall":
		configFile = intelUninstallConfFile
	default:
		return fmt.Errorf("unknown phase: %s", phase)
	}

	// Run the install or uninstall script
	var stdout, stderr bytes.Buffer
	cmd := exec.Command("./install.sh", "--silent", configFile)
	cmd.Dir = mpiCfg.srcDir
	cmd.Stderr = &stderr
	cmd.Stdout = &stdout
	err := cmd.Run()
	if err != nil {
		return fmt.Errorf("command failed: %s - stdout: %s - stderr: %s", err, stdout.String(), stderr.String())
	}

	return nil
}

func compileMPI(mpiCfg *mpiConfig, sysCfg *SysConfig) error {
	fmt.Println("- Compiling MPI...")
	if mpiCfg.srcDir == "" {
		return fmt.Errorf("invalid parameter(s)")
	}

	makefilePath := filepath.Join(mpiCfg.srcDir, "Makefile")
	if fileExists(makefilePath) {
		return runMake(mpiCfg)
	}

	fmt.Println("-> No Makefile, trying to figure out how to compile/install MPI...")
	if mpiCfg.mpiImplm == "intel" {
		setupIntelInstallScript(mpiCfg, sysCfg)
		return runIntelScript(mpiCfg, sysCfg, "install")
	}

	return nil
}

func cleanupString(str string) string {
	// Remove all color escape sequences from string
	reg := regexp.MustCompile(`\\x1b\[[0-9]+m`)
	str = reg.ReplaceAllString(str, "")

	str = strings.Replace(str, `\x1b`+"[0m", "", -1)
	return strings.Replace(str, `\x1b`+"[33m", "", -1)
}

func postExecutionDataMgt(exp Experiment, sysCfg *SysConfig, output string) (string, error) {
	if sysCfg.NetPipe {
		lines := strings.Split(output, "\n")
		for _, line := range lines {
			if strings.Contains(line, "Completed with") {
				tokens := strings.Split(line, " ")
				note := "max bandwidth: " + cleanupString(tokens[13]) + " " + cleanupString(tokens[14]) + "; latency: " + cleanupString(tokens[20]) + " " + cleanupString(tokens[21])
				return note, nil
			}
		}
	}
	return "", nil
}

func getEnvPath(mpiCfg *mpiConfig) string {
	// Intel MPI is installing the binaries and libraries in a quite complex setup
	if mpiCfg.mpiImplm == "intel" {
		return filepath.Join(mpiCfg.installDir, intelInstallPathPrefix, "bin") + ":" + os.Getenv("PATH")
	}

	return filepath.Join(mpiCfg.installDir, "bin") + ":" + os.Getenv("PATH")
}

func getEnvLDPath(mpiCfg *mpiConfig) string {
	// Intel MPI is installing the binaries and libraries in a quite complex setup
	if mpiCfg.mpiImplm == "intel" {
		return filepath.Join(mpiCfg.installDir, intelInstallPathPrefix, "lib") + ":" + os.Getenv("LD_LIBRARY_PATH")
	}

	return filepath.Join(mpiCfg.installDir, "lib") + ":" + os.Getenv("LD_LIBRARY_PATH")
}

func getPathToMpirun(mpiCfg *mpiConfig) string {
	// Intel MPI is installing the binaries and libraries in a quite complex setup
	if mpiCfg.mpiImplm == "intel" {
		return filepath.Join(mpiCfg.buildDir, intelInstallPathPrefix, "bin/mpiexec")
	}

	return filepath.Join(mpiCfg.installDir, "bin", "mpirun")
}

func getExtraMpirunArgs(mpiCfg *mpiConfig) []string {
	// Intel MPI is based on OFI so even for a simple TCP test, we need some extra arguments
	if mpiCfg.mpiImplm == "intel" {
		return []string{"-env", "FI_PROVIDER", "socket", "-env", "I_MPI_FABRICS", "ofi"}
	}

	return []string{""}
}

// Run configure, install and execute a given experiment
func Run(exp Experiment, sysCfg *SysConfig) (bool, string, error) {
	var myHostMPICfg mpiConfig
	var myContainerMPICfg mpiConfig
	var err error

	/* CREATE THE HOST MPI CONFIGURATION */

	// Create a temporary directory where to compile MPI
	myHostMPICfg.buildDir, err = ioutil.TempDir("", "mpi_build_"+exp.VersionHostMPI+"-")
	if err != nil {
		return false, "", fmt.Errorf("failed to create compile directory: %s", err)
	}
	defer os.RemoveAll(myHostMPICfg.buildDir)

	// Create a temporary directory where to install MPI
	myHostMPICfg.installDir, err = ioutil.TempDir("", "mpi_install_"+exp.VersionHostMPI+"-")
	if err != nil {
		return false, "", fmt.Errorf("failed to create install directory: %s", err)
	}
	defer os.RemoveAll(myHostMPICfg.installDir)

	myHostMPICfg.mpiImplm = exp.MPIImplm
	myHostMPICfg.url = exp.URLHostMPI
	myHostMPICfg.mpiVersion = exp.VersionHostMPI

	log.Println("* Host MPI Configuration *")
	log.Println("-> Building MPI in", myHostMPICfg.buildDir)
	log.Println("-> Installing MPI in", myHostMPICfg.installDir)
	log.Println("-> MPI implementation:", myHostMPICfg.mpiImplm)
	log.Println("-> MPI version:", myHostMPICfg.mpiVersion)
	log.Println("-> MPI URL:", myHostMPICfg.url)

	/* CREATE THE CONTAINER MPI CONFIGURATION */

	// Create a temporary directory where the container will be built
	myContainerMPICfg.buildDir, err = ioutil.TempDir("", "mpi_container_"+exp.VersionContainerMPI+"-")
	if err != nil {
		return false, "", fmt.Errorf("failed to create directory to build container: %s", err)
	}
	defer os.RemoveAll(myContainerMPICfg.buildDir)

	myContainerMPICfg.mpiImplm = exp.MPIImplm
	myContainerMPICfg.url = exp.URLContainerMPI
	myContainerMPICfg.mpiVersion = exp.VersionContainerMPI

	log.Println("* Container MPI configuration *")
	log.Println("-> Build container in", myContainerMPICfg.buildDir)
	log.Println("-> MPI implementation:", myContainerMPICfg.mpiImplm)
	log.Println("-> MPI version:", myContainerMPICfg.mpiVersion)
	log.Println("-> MPI URL:", myContainerMPICfg.url)

	/* INSTALL MPI ON THE HOST */

	err = installHostMPI(&myHostMPICfg, sysCfg)
	if err != nil {
		return false, "", fmt.Errorf("failed to install host MPI: %s", err)
	}
	defer uninstallHostMPI(&myHostMPICfg, sysCfg)

	/* CREATE THE MPI CONTAINER */

	err = createMPIContainer(&myContainerMPICfg, sysCfg)
	if err != nil {
		return false, "", fmt.Errorf("failed to create container: %s", err)
	}

	/* PREPARE THE COMMAND TO RUN THE ACTUAL TEST */

	log.Println("Running Test(s)...")
	// We only let the mpirun command run for 10 minutes max
	ctx, cancel := context.WithTimeout(context.Background(), cmdTimeout*time.Minute)
	defer cancel()

	// Regex to catch errors where mpirun returns 0 but is known to have failed because displaying the help message
	var re = regexp.MustCompile(`^(\n?)Usage:`)

	var stdout, stderr bytes.Buffer
	newPath := getEnvPath(&myHostMPICfg)
	newLDPath := getEnvLDPath(&myHostMPICfg)

	mpirunBin := getPathToMpirun(&myHostMPICfg)
	extraArgs := getExtraMpirunArgs(&myHostMPICfg)

	cmdArgs := append(extraArgs, "-np", "2", "singularity", "exec", myContainerMPICfg.containerPath, myContainerMPICfg.testPath)
	//	mpiCmd := exec.CommandContext(ctx, mpirunBin, "-env", "FI_PROVIDER", "socket", "-env", "I_MPI_FABRICS", "ofi", "-np", "2", "singularity", "exec", myContainerMPICfg.containerPath, myContainerMPICfg.testPath)
	mpiCmd := exec.CommandContext(ctx, mpirunBin, cmdArgs...)
	mpiCmd.Env = append([]string{"LD_LIBRARY_PATH=" + newLDPath}, os.Environ()...)
	mpiCmd.Env = append([]string{"PATH=" + newPath}, os.Environ()...)
	mpiCmd.Stdout = &stdout
	mpiCmd.Stderr = &stderr
	log.Printf("-> Running: %s %s", mpirunBin, strings.Join(cmdArgs, " "))
	log.Printf("-> PATH=%s", newPath)
	log.Printf("-> LD_LIBRARY_PATH=%s\n", newLDPath)
	err = mpiCmd.Run()
<<<<<<< HEAD
	if err != nil || ctx.Err() == context.DeadlineExceeded {
		log.Printf("[INFO] mpirun command failed - stdout: %s - stderr: %s - err: %s\n", stdout.String(), stderr.String(), err)
=======
	if err != nil || ctx.Err() == context.DeadlineExceeded || re.Match([]byte(stdout.String())) {
		fmt.Printf("[INFO] mpirun command failed - stdout: %s - stderr: %s - err: %s\n", stdout.String(), stderr.String(), err)
>>>>>>> 40df4e78
		return false, "", nil
	}

	log.Printf("Successful run - stdout: %s; stderr: %s\n", stdout.String(), stderr.String())

	log.Println("Handling data...")
	note, err := postExecutionDataMgt(exp, sysCfg, stdout.String())
	if err != nil {
		return true, "", fmt.Errorf("failed to handle data: %s", err)
	}

	log.Println("NOTE: ", note)

	return true, note, nil
}

<<<<<<< HEAD
func installHostMPI(myCfg *mpiConfig) error {
	log.Println("Installing MPI on host...")
	err := downloadMPI(myCfg)
=======
func uninstallHostMPI(mpiCfg *mpiConfig, sysCfg *SysConfig) error {
	fmt.Println("Uninstalling MPI on host...")

	if mpiCfg.mpiImplm == "intel" {
		return runIntelScript(mpiCfg, sysCfg, "uninstall")
	}

	return nil
}

func installHostMPI(myCfg *mpiConfig, sysCfg *SysConfig) error {
	fmt.Println("Installing MPI on host...")
	err := getMPI(myCfg)
>>>>>>> 40df4e78
	if err != nil {
		return fmt.Errorf("failed to download MPI from %s: %s", myCfg.url, err)
	}

	err = unpackMPI(myCfg)
	if err != nil {
		return fmt.Errorf("failed to unpack MPI: %s", err)
	}

	// Right now, we assume we do not have to install autotools, which is a bad assumption
	err = configureMPI(myCfg)
	if err != nil {
		return fmt.Errorf("failed to configure MPI: %s", err)
	}

	err = compileMPI(myCfg, sysCfg)
	if err != nil {
		return fmt.Errorf("failed to compile MPI: %s", err)
	}

	return nil
}

func copyFile(src string, dst string) error {
	// Check that the source file is valid
	srcStat, err := os.Stat(src)
	if err != nil {
		return fmt.Errorf("cannot access file %s: %s", src, err)
	}

	if !srcStat.Mode().IsRegular() {
		return fmt.Errorf("invalid source file %s: %s", src, err)
	}

	// Actually do the copy
	s, err := os.Open(src)
	if err != nil {
		return fmt.Errorf("failed to open %s: %s", src, err)
	}
	defer s.Close()

	d, err := os.Create(dst)
	if err != nil {
		return fmt.Errorf("failed to create %s: %s", dst, err)
	}
	defer d.Close()

	_, err = io.Copy(d, s)
	if err != nil {
		return fmt.Errorf("unabel to copy file from %s to %s: %s", src, dst, err)
	}

	return nil
}

func doUpdateDefFile(myCfg *mpiConfig, sysCfg *SysConfig, compileCfg *compileConfig) error {
	var err error

	// Sanity checks
	if myCfg.mpiVersion == "" || myCfg.buildDir == "" || myCfg.url == "" || myCfg.defFile == "" {
		return fmt.Errorf("invalid parameter(s)")
	}

	if myCfg.tarball == "" {
		myCfg.tarball = path.Base(myCfg.url)
	}

	data, err := ioutil.ReadFile(myCfg.defFile)
	if err != nil {
		return fmt.Errorf("failed to read %s: %s", myCfg.defFile, err)
	}

	var tarArgs string
	format := detectTarballFormat(myCfg.tarball)
	switch format {
	case formatBZ2:
		tarArgs = "-xjf"
	case formatGZ:
		tarArgs = "-xzf"
	case formatTAR:
		tarArgs = "-xf"
	default:
		return fmt.Errorf("un-supported tarball format for %s", myCfg.tarball)
	}

	content := string(data)
	content = strings.Replace(content, compileCfg.mpiVersionTag, myCfg.mpiVersion, -1)
	content = strings.Replace(content, compileCfg.mpiURLTag, myCfg.url, -1)
	content = strings.Replace(content, compileCfg.mpiTarballTag, myCfg.tarball, -1)
	content = strings.Replace(content, "TARARGS", tarArgs, -1)

	err = ioutil.WriteFile(myCfg.defFile, []byte(content), 0)
	if err != nil {
		return fmt.Errorf("failed to write file %s: %s", myCfg.defFile, err)
	}

	return nil
}

func updateMPICHDefFile(myCfg *mpiConfig, sysCfg *SysConfig) error {
	var compileCfg compileConfig
	compileCfg.mpiVersionTag = "MPICHVERSION"
	compileCfg.mpiURLTag = "MPICHURL"
	compileCfg.mpiTarballTag = "MPICHTARBALL"

	err := doUpdateDefFile(myCfg, sysCfg, &compileCfg)
	if err != nil {
		return fmt.Errorf("failed to update MPICH definition file")
	}

	return nil
}

func updateOMPIDefFile(myCfg *mpiConfig, sysCfg *SysConfig) error {
	var compileCfg compileConfig
	compileCfg.mpiVersionTag = "OMPIVERSION"
	compileCfg.mpiTarballTag = "OMPITARBALL"

	err := doUpdateDefFile(myCfg, sysCfg, &compileCfg)
	if err != nil {
		return fmt.Errorf("failed to update Open MPI definition file")
	}

	return nil
}

func updateIntelMPIDefFile(mpiCfg *mpiConfig, sysCfg *SysConfig) error {
	// Intel MPI is very special so we have IMPI-specific code and it is okay

	// First we need to specialy prepare install & uninstall configuration file
	// Assumptions:
	// - code unpacked in /tmp/impi
	// - code installed in /opt/impi (but remember that the binaries and libraries are deep a sub-directory)
	const (
		containerIMPIInstallDir = "/opt/impi"
	)

	if mpiCfg.tarball == "" {
		mpiCfg.tarball = path.Base(mpiCfg.url)
	}

	// Sanity checks
	if mpiCfg.mpiVersion == "" || mpiCfg.tarball == "" || mpiCfg.defFile == "" {
		return fmt.Errorf("invalid parameter(s)")
	}

	// Copy the install & uninstall configuration file to the temporary directory used to build the container
	// These install &uninstall configuation file will be used wihtin the container to install IMPI
	srcInstallConfFile := filepath.Join(sysCfg.TemplateDir, "intel", intelInstallConfFileTemplate)
	destInstallConfFile := filepath.Join(mpiCfg.buildDir, intelInstallConfFile)
	srcUninstallConfFile := filepath.Join(sysCfg.TemplateDir, "intel", intelUninstallConfFileTemplate)
	destUninstallConfFile := filepath.Join(mpiCfg.buildDir, intelUninstallConfFile)
	err := copyFile(srcInstallConfFile, destInstallConfFile)
	if err != nil {
		return fmt.Errorf("enable to copy %s to %s: %s", srcInstallConfFile, destInstallConfFile, err)
	}
	err = copyFile(srcUninstallConfFile, destUninstallConfFile)
	if err != nil {
		return fmt.Errorf("enable to copy %s to %s: %s", srcUninstallConfFile, destUninstallConfFile, err)
	}

	err = updateIntelTemplate(destInstallConfFile, containerIMPIInstallDir)
	if err != nil {
		return fmt.Errorf("unable to update IMPI template %s: %s", destInstallConfFile, err)
	}

	err = updateIntelTemplate(destUninstallConfFile, containerIMPIInstallDir)
	if err != nil {
		return fmt.Errorf("unable to update IMPI template %s: %s", destUninstallConfFile, err)
	}

	// Then we have to put together a valid def file
	data, err := ioutil.ReadFile(mpiCfg.defFile)
	if err != nil {
		return fmt.Errorf("failed to read %s: %s", mpiCfg.defFile, err)
	}

	content := string(data)
	content = strings.Replace(content, "IMPIVERSION", mpiCfg.mpiVersion, -1)
	content = strings.Replace(content, "IMPITARBALL", mpiCfg.url[7:], -1)
	content = strings.Replace(content, "IMPIDIR", filepath.Join(containerIMPIInstallDir, mpiCfg.mpiVersion, intelInstallPathPrefix), -1)
	content = strings.Replace(content, "IMPIINSTALLCONFFILE", intelInstallConfFile, -1)
	content = strings.Replace(content, "IMPIUNINSTALLCONFFILE", intelUninstallConfFile, -1)
	content = strings.Replace(content, "NETWORKINTERFACE", sysCfg.Ifnet, -1)

	err = ioutil.WriteFile(mpiCfg.defFile, []byte(content), 0)
	if err != nil {
		return fmt.Errorf("failed to write file %s: %s", mpiCfg.defFile, err)
	}

	return nil
}

func updateIntelTemplate(filepath string, destMPIInstall string) error {
	data, err := ioutil.ReadFile(filepath)
	if err != nil {
		return fmt.Errorf("failed to read %s: %s", filepath, err)
	}
	content := string(data)
	content = strings.Replace(content, "MPIINSTALLDIR", destMPIInstall, -1)
	err = ioutil.WriteFile(filepath, []byte(content), 0)
	if err != nil {
		return fmt.Errorf("failed to write file %s: %s", filepath, err)
	}
	return nil
}

// This function updated the Intel install/uninstall scripts for the installation on the host
func updateIntelTemplates(mpiCfg *mpiConfig, sysCfg *SysConfig) error {
	// Sanity checks
	if mpiCfg.srcDir == "" || mpiCfg.buildDir == "" {
		return fmt.Errorf("Invalid parameter(s)")
	}

	intelSilentInstallConfig := filepath.Join(mpiCfg.srcDir, intelInstallConfFile)
	intelSilentUninstallConfig := filepath.Join(mpiCfg.srcDir, intelUninstallConfFile)

	err := updateIntelTemplate(intelSilentInstallConfig, mpiCfg.buildDir)
	if err != nil {
		return fmt.Errorf("failed to update template %s: %s", intelSilentInstallConfig, err)
	}

	err = updateIntelTemplate(intelSilentUninstallConfig, mpiCfg.buildDir)
	if err != nil {
		return fmt.Errorf("failed to update template %s: %s", intelSilentUninstallConfig, err)
	}

	return nil
}

func generateDefFile(myCfg *mpiConfig, sysCfg *SysConfig) error {
<<<<<<< HEAD
	log.Println("- Generating Singularity defintion file...")
=======
	fmt.Println("- Generating Singularity definition file...")
>>>>>>> 40df4e78
	// Sanity checks
	if myCfg.buildDir == "" {
		return fmt.Errorf("invalid parameter(s)")
	}

	var defFileName string
	var templateFileName string
	switch myCfg.mpiImplm {
	case "openmpi":
		if sysCfg.NetPipe {
			defFileName = "ubuntu_ompi_netpipe.def"
		} else {
			defFileName = "ubuntu_ompi.def"
		}

	case "mpich":
		if sysCfg.NetPipe {
			defFileName = "ubuntu_mpich_netpipe.def"
		} else {
			defFileName = "ubuntu_mpich.def"
		}
	case "intel":
		if sysCfg.NetPipe {
			defFileName = "ubuntu_intel_netpipe.def"
		} else {
			defFileName = "ubuntu_intel.def"
		}
	default:
		return fmt.Errorf("unsupported MPI implementation: %s", myCfg.mpiImplm)
	}

	templateFileName = defFileName + ".tmpl"

	templateDefFile := filepath.Join(sysCfg.TemplateDir, templateFileName)
	myCfg.defFile = filepath.Join(myCfg.buildDir, defFileName)

	// Copy the definition file template to the temporary directory
	err := copyFile(templateDefFile, myCfg.defFile)
	if err != nil {
		return fmt.Errorf("Failed to copy %s to %s: %s", templateDefFile, myCfg.defFile, err)
	}

	// Copy the test file
	testFile := filepath.Join(sysCfg.TemplateDir, "mpitest.c")
	destTestFile := filepath.Join(myCfg.buildDir, "mpitest.c")
	err = copyFile(testFile, destTestFile)
	if err != nil {
		return fmt.Errorf("Failed to copy %s to %s: %s", testFile, destTestFile, err)
	}

	// Update the definition file for the specific version of MPI we are testing
	switch myCfg.mpiImplm {
	case "openmpi":
		err := updateOMPIDefFile(myCfg, sysCfg)
		if err != nil {
			return fmt.Errorf("failed to update OMPI template: %s", err)
		}
	case "mpich":
		err := updateMPICHDefFile(myCfg, sysCfg)
		if err != nil {
			return fmt.Errorf("failed to update MPICH template: %s", err)
		}
	case "intel":
		err := updateIntelMPIDefFile(myCfg, sysCfg)
		if err != nil {
			return fmt.Errorf("failed to update IMPI template: %s", err)
		}
	default:
		return fmt.Errorf("unsupported MPI implementation: %s", myCfg.mpiImplm)
	}

	return nil
}

func createContainerImage(myCfg *mpiConfig, sysCfg *SysConfig) error {
	var err error

	log.Println("- Creating image...")
	// Some sanity checks
	if myCfg.buildDir == "" {
		return fmt.Errorf("invalid parameter(s)")
	}

	if sysCfg.SingularityBin == "" {
		sysCfg.SingularityBin, err = exec.LookPath("singularity")
		if err != nil {
			return fmt.Errorf("singularity not available: %s", err)
		}
	}

	sudoBin, err := exec.LookPath("sudo")
	if err != nil {
		return fmt.Errorf("sudo not available: %s", err)
	}

	imgName := "singularity_mpi.sif"

	myCfg.containerPath = filepath.Join(myCfg.buildDir, imgName)

	// We only let the mpirun command run for 10 minutes max
	ctx, cancel := context.WithTimeout(context.Background(), cmdTimeout*2*time.Minute)
	defer cancel()

	// The definition file is ready so we simple build the container using the Singularity command
	var stdout, stderr bytes.Buffer
	cmd := exec.CommandContext(ctx, sudoBin, sysCfg.SingularityBin, "build", imgName, myCfg.defFile)
	cmd.Dir = myCfg.buildDir
	cmd.Stdout = &stdout
	cmd.Stderr = &stderr
	err = cmd.Run()
	if err != nil {
		return fmt.Errorf("failed to execute command - stdout: %s; stderr: %s; err: %s", stdout.String(), stderr.String(), err)
	}

	if sysCfg.NetPipe {
		myCfg.testPath = filepath.Join("/", "opt", "NetPIPE-5.1.4", "NPmpi")
	} else {
		myCfg.testPath = filepath.Join("/", "opt", "mpitest")
	}

	return nil
}

// CreateMPIContainer creates a container based on a specific configuration.
func createMPIContainer(myCfg *mpiConfig, sysCfg *SysConfig) error {
	log.Println("Creating MPI container...")
	err := generateDefFile(myCfg, sysCfg)
	if err != nil {
		return fmt.Errorf("failed to generate Singularity definition file: %s", err)
	}

	err = createContainerImage(myCfg, sysCfg)
	if err != nil {
		return fmt.Errorf("failed to create container image: %s", err)
	}

	return nil
}<|MERGE_RESOLUTION|>--- conflicted
+++ resolved
@@ -322,13 +322,9 @@
 	return nil
 }
 
-<<<<<<< HEAD
 func compileMPI(mpiCfg *mpiConfig) error {
 	log.Println("- Compiling MPI...")
 
-=======
-func runMake(mpiCfg *mpiConfig) error {
->>>>>>> 40df4e78
 	// Some sanity checks
 	if mpiCfg.srcDir == "" {
 		return fmt.Errorf("invalid parameter(s)")
@@ -587,13 +583,8 @@
 	log.Printf("-> PATH=%s", newPath)
 	log.Printf("-> LD_LIBRARY_PATH=%s\n", newLDPath)
 	err = mpiCmd.Run()
-<<<<<<< HEAD
-	if err != nil || ctx.Err() == context.DeadlineExceeded {
+	if err != nil || ctx.Err() == context.DeadlineExceeded || re.Match([]byte(stdout.String())) {
 		log.Printf("[INFO] mpirun command failed - stdout: %s - stderr: %s - err: %s\n", stdout.String(), stderr.String(), err)
-=======
-	if err != nil || ctx.Err() == context.DeadlineExceeded || re.Match([]byte(stdout.String())) {
-		fmt.Printf("[INFO] mpirun command failed - stdout: %s - stderr: %s - err: %s\n", stdout.String(), stderr.String(), err)
->>>>>>> 40df4e78
 		return false, "", nil
 	}
 
@@ -610,13 +601,8 @@
 	return true, note, nil
 }
 
-<<<<<<< HEAD
-func installHostMPI(myCfg *mpiConfig) error {
-	log.Println("Installing MPI on host...")
-	err := downloadMPI(myCfg)
-=======
 func uninstallHostMPI(mpiCfg *mpiConfig, sysCfg *SysConfig) error {
-	fmt.Println("Uninstalling MPI on host...")
+	log.Println("Uninstalling MPI on host...")
 
 	if mpiCfg.mpiImplm == "intel" {
 		return runIntelScript(mpiCfg, sysCfg, "uninstall")
@@ -626,9 +612,8 @@
 }
 
 func installHostMPI(myCfg *mpiConfig, sysCfg *SysConfig) error {
-	fmt.Println("Installing MPI on host...")
+	log.Println("Installing MPI on host...")
 	err := getMPI(myCfg)
->>>>>>> 40df4e78
 	if err != nil {
 		return fmt.Errorf("failed to download MPI from %s: %s", myCfg.url, err)
 	}
@@ -860,11 +845,7 @@
 }
 
 func generateDefFile(myCfg *mpiConfig, sysCfg *SysConfig) error {
-<<<<<<< HEAD
 	log.Println("- Generating Singularity defintion file...")
-=======
-	fmt.Println("- Generating Singularity definition file...")
->>>>>>> 40df4e78
 	// Sanity checks
 	if myCfg.buildDir == "" {
 		return fmt.Errorf("invalid parameter(s)")
